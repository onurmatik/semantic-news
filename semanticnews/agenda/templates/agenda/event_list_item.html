--- conflicted
+++ resolved
@@ -20,10 +20,7 @@
     {% if show_add %}
         <button type="button"
                 class="btn btn-sm btn-outline-primary mt-2 add-event-btn"
-<<<<<<< HEAD
-=======
                 data-event-uuid="{{ event.uuid }}"
->>>>>>> 52bda104
                 data-add-label="{% trans 'Add' %}"
                 data-remove-label="{% trans 'Remove' %}">
             {% trans "Add" %}
@@ -32,10 +29,7 @@
     {% if show_remove %}
         <button type="button"
                 class="btn btn-sm btn-outline-danger mt-2 remove-event-btn"
-<<<<<<< HEAD
-=======
                 data-event-uuid="{{ event.uuid }}"
->>>>>>> 52bda104
                 data-add-label="{% trans 'Add' %}"
                 data-remove-label="{% trans 'Remove' %}">
             {% trans "Remove" %}
