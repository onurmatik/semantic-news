--- conflicted
+++ resolved
@@ -33,12 +33,7 @@
     recent_topics = (
         Topic.objects.filter(status="published")
         .select_related("created_by")
-<<<<<<< HEAD
-        .prefetch_related("recaps", "images", visualizations_prefetch)
         .order_by("-last_published_at", "-created_at")[:5]
-=======
-        .order_by("-updated_at", "-created_at")[:5]
->>>>>>> f9d4fb0c
     )
 
     context = {
