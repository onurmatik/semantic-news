import os
from pathlib import Path
from dotenv import load_dotenv

# Build paths inside the project like this: BASE_DIR / 'subdir'.
BASE_DIR = Path(__file__).resolve().parent.parent

# Load environment variables from .env for local development
load_dotenv(BASE_DIR / ".env")


# Quick-start development settings - unsuitable for production
# See https://docs.djangoproject.com/en/5.2/howto/deployment/checklist/

# SECURITY WARNING: keep the secret key used in production secret!
SECRET_KEY = 'django-insecure-w7h0dw4!8vjodxdnovwd7j9qhn^$f#t%%%u^4lt5k51k9-f1y+'

# SECURITY WARNING: don't run with debug turned on in production!
DEBUG = os.getenv('DEBUG', True)

HOST = os.getenv('HOST', 'localhost')

ALLOWED_HOSTS = [HOST]

<<<<<<< HEAD
SITE_TITLE = os.getenv('SITE_TITLE', 'Semantic News')
SITE_LOGO = os.getenv('SITE_LOGO', '')
=======
# Site branding
SITE_TITLE = os.getenv("SITE_TITLE", "Semantic.news")
SITE_LOGO = os.getenv("SITE_LOGO", "logo.png")
>>>>>>> 07115db7


# Application definition

INSTALLED_APPS = [
    'django.contrib.admin',
    'django.contrib.auth',
    'django.contrib.contenttypes',
    'django.contrib.sessions',
    'django.contrib.messages',
    'django.contrib.staticfiles',
    'django.contrib.humanize',

    'semanticnews.profiles',
    'semanticnews.agenda',
    'semanticnews.entities',
    'semanticnews.contents',

    # User topics and utility apps
    'semanticnews.topics',
    'semanticnews.topics.utils.recaps',
    'semanticnews.topics.utils.mcps',
    'semanticnews.topics.utils.images',
]

MIDDLEWARE = [
    'django.middleware.security.SecurityMiddleware',
    'django.contrib.sessions.middleware.SessionMiddleware',
    'django.middleware.common.CommonMiddleware',
    'django.middleware.csrf.CsrfViewMiddleware',
    'django.contrib.auth.middleware.AuthenticationMiddleware',
    'django.contrib.messages.middleware.MessageMiddleware',
    'django.middleware.clickjacking.XFrameOptionsMiddleware',
]

ROOT_URLCONF = 'semanticnews.urls'

TEMPLATES = [
    {
        'BACKEND': 'django.template.backends.django.DjangoTemplates',
        'DIRS': [os.path.join(BASE_DIR, 'semanticnews/templates')],
        'APP_DIRS': True,
        'OPTIONS': {
            'context_processors': [
                'django.template.context_processors.debug',
                'django.template.context_processors.request',
                'django.template.context_processors.i18n',
                'django.contrib.auth.context_processors.auth',
                'django.contrib.messages.context_processors.messages',
                'semanticnews.context_processors.branding',
            ],
        },
    },
]

WSGI_APPLICATION = 'semanticnews.wsgi.application'


# Database: PostgreSQL is required for vector fields

DATABASES = {
    'default': {
        'ENGINE': 'django.db.backends.postgresql',
        'NAME': os.getenv('DATABASE_NAME', 'semanticnews'),
        'USER': os.getenv('DATABASE_USER'),
        'PASSWORD': os.getenv('DATABASE_PASSWORD'),
        'HOST': os.getenv('DATABASE_HOST', 'localhost'),
        'PORT': os.getenv('DATABASE_PORT', '5432'),
    }
}


# Password validation
# https://docs.djangoproject.com/en/5.2/ref/settings/#auth-password-validators

AUTH_PASSWORD_VALIDATORS = [
    {
        'NAME': 'django.contrib.auth.password_validation.UserAttributeSimilarityValidator',
    },
    {
        'NAME': 'django.contrib.auth.password_validation.MinimumLengthValidator',
    },
    {
        'NAME': 'django.contrib.auth.password_validation.CommonPasswordValidator',
    },
    {
        'NAME': 'django.contrib.auth.password_validation.NumericPasswordValidator',
    },
]


# Internationalization
# https://docs.djangoproject.com/en/5.2/topics/i18n/

LANGUAGE_CODE = 'en-us'

TIME_ZONE = 'UTC'

USE_I18N = True

USE_TZ = True


# Static files (CSS, JavaScript, Images)
# https://docs.djangoproject.com/en/5.2/howto/static-files/

AWS_STORAGE_BUCKET_NAME = os.getenv('AWS_STORAGE_BUCKET_NAME')

if AWS_STORAGE_BUCKET_NAME:
    STORAGES = {
        "default": {  # user uploaded media files
            "BACKEND": "storages.backends.s3.S3Storage",
            "OPTIONS": {
                "location": "media",
                "file_overwrite": False
            },
        },
        "staticfiles": {
            "BACKEND": "storages.backends.s3.S3Storage",
            "OPTIONS": {
                "location": "static",
                "file_overwrite": True,
                "querystring_auth": False,
            },
        },
    }

    AWS_S3_CUSTOM_DOMAIN = f"{AWS_STORAGE_BUCKET_NAME}.s3.amazonaws.com"
    STATIC_URL = f"https://{AWS_S3_CUSTOM_DOMAIN}/static/"
    MEDIA_URL = f"https://{AWS_S3_CUSTOM_DOMAIN}/media/"

    AWS_QUERYSTRING_AUTH = False  # so URLs are public
    AWS_DEFAULT_ACL = None  # needed to avoid ACL errors

else:
    # Local dev setup
    STATIC_URL = "/static/"
    STATIC_ROOT = os.path.join(BASE_DIR, "staticfiles")

    MEDIA_URL = "/media/"
    MEDIA_ROOT = os.path.join(BASE_DIR, "media")

# Static files directory for development
STATICFILES_DIRS = (os.path.join(BASE_DIR, 'static'),)


# Default primary key field type
# https://docs.djangoproject.com/en/5.2/ref/settings/#default-auto-field

DEFAULT_AUTO_FIELD = 'django.db.models.BigAutoField'


LOGGING = {
    "version": 1,
    "disable_existing_loggers": False,
    "handlers": {"console": {"class": "logging.StreamHandler"}},
    "loggers": {
        "semanticnews.openai": {"handlers": ["console"], "level": "DEBUG"},
    },
}


LOGIN_REDIRECT_URL = '/'
LOGOUT_REDIRECT_URL = '/'<|MERGE_RESOLUTION|>--- conflicted
+++ resolved
@@ -22,14 +22,9 @@
 
 ALLOWED_HOSTS = [HOST]
 
-<<<<<<< HEAD
-SITE_TITLE = os.getenv('SITE_TITLE', 'Semantic News')
-SITE_LOGO = os.getenv('SITE_LOGO', '')
-=======
 # Site branding
 SITE_TITLE = os.getenv("SITE_TITLE", "Semantic.news")
 SITE_LOGO = os.getenv("SITE_LOGO", "logo.png")
->>>>>>> 07115db7
 
 
 # Application definition
