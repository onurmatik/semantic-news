--- conflicted
+++ resolved
@@ -95,11 +95,7 @@
             {% include "topics/data/button.html" %}
             {% include "topics/narratives/button.html" %}
             {% include "topics/images/button.html" %}
-<<<<<<< HEAD
-            {% include "topics/media/button.html" %}
-=======
             {% include "topics/embeds/button.html" %}
->>>>>>> 52e23e5b
             {% include "topics/relations/button.html" %}
             {% include "topics/timeline/button.html" %}
             {% include "topics/mcps/button.html" %}
@@ -131,11 +127,7 @@
         {% include "topics/narratives/card.html" with edit_mode=True %}
         {% include "topics/narratives/confirm_delete.html" %}
 
-<<<<<<< HEAD
-        {% include "topics/media/card.html" with edit_mode=True %}
-=======
         {% include "topics/embeds/card.html" with edit_mode=True %}
->>>>>>> 52e23e5b
 
         {% include "topics/relations/card.html" with edit_mode=True %}
         {% include "topics/relations/confirm_delete.html" %}
@@ -220,11 +212,7 @@
 {% include "topics/data/visualize_modal.html" %}
 {% include "topics/narratives/modal.html" %}
 {% include "topics/images/modal.html" %}
-<<<<<<< HEAD
-{% include "topics/media/modal.html" %}
-=======
 {% include "topics/embeds/modal.html" %}
->>>>>>> 52e23e5b
 {% include "topics/relations/modal.html" %}
 {% include "topics/timeline/modal.html" %}
 {% include "topics/create_topic_modal.html" %}
@@ -242,11 +230,7 @@
     {% include "topics/data/scripts.html" %}
     {% include "topics/narratives/scripts.html" %}
     {% include "topics/images/scripts.html" %}
-<<<<<<< HEAD
-    {% include "topics/media/scripts.html" %}
-=======
     {% include "topics/embeds/scripts.html" %}
->>>>>>> 52e23e5b
     {% include "topics/relations/scripts.html" %}
     {% include "topics/timeline/scripts.html" %}
     {% include "topics/mcps/scripts.html" %}
