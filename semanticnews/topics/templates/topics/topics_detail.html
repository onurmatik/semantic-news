{% extends "base.html" %}

{% load static i18n humanize markdown_extras topic_layout %}

<<<<<<< HEAD
{% block title %}{{ topic.display_title }}{% endblock %}
=======
{% block title %}{{ meta_title|default:topic.title }}{% endblock %}
>>>>>>> 90da358f

{% block extra_head %}
    {{ block.super }}
    <link rel="stylesheet" href="https://unpkg.com/easymde/dist/easymde.min.css">
    {% if canonical_url %}
        <link rel="canonical" href="{{ canonical_url }}">
        <meta property="og:url" content="{{ canonical_url }}">
    {% endif %}
    <meta name="description" content="{{ meta_description|default:topic.title }}">
    <meta property="og:type" content="{{ open_graph_type|default:'article' }}">
    <meta property="og:title" content="{{ meta_title|default:topic.title }}">
    <meta property="og:description" content="{{ meta_description|default:topic.title }}">
    {% if meta_site_name %}
        <meta property="og:site_name" content="{{ meta_site_name|default:'Semantic News' }}">
    {% endif %}
    {% if og_image_url %}
        <meta property="og:image" content="{{ og_image_url }}">
    {% endif %}
    <meta name="twitter:card" content="{{ twitter_card|default:'summary' }}">
    <meta name="twitter:title" content="{{ meta_title|default:topic.title }}">
    <meta name="twitter:description" content="{{ meta_description|default:topic.title }}">
    {% if og_image_url %}
        <meta name="twitter:image" content="{{ og_image_url }}">
    {% endif %}
{% endblock %}

{% block content %}

<div class="d-flex justify-content-between pb-2 align-items-start">

    <div
        data-topic-uuid="{{ topic.uuid }}"
        data-topic-has-unpublished-changes="{{ topic.has_unpublished_changes|yesno:'true,false' }}"
    >

        <h3 class="fs-5 d-flex align-items-center">

            <span class="d-md-inline">
            {% for keyword in topic.categories.all %}
                <a href="{% url 'topics_detail' slug=keyword.slug %}" class="text-info-emphasis text-decoration-none">{{ keyword.name }}</a>
                {% if not forloop.last %}
                    &middot;
                {% endif %}
            {% endfor %}
            </span>

        </h3>

        <h1 class="fs-3">

            {{ topic.display_title }}

            {% if is_preview %}
                <small class="badge bg-info text-dark ms-2 fs-6">{% trans "Preview" %}</small>
            {% else %}
                <small class="fs-5 ms-2">

                    <a href="#" data-bs-toggle="tooltip" data-bs-title="{% trans "Bookmark this topic" %}"
                       class="text-info-emphasis bi bi-bookmark"
                    ></a>

                    <a href="#" data-bs-toggle="tooltip" data-bs-title="{% trans "Copy link" %}"
                       class="text-info-emphasis bi bi-link copy-link ms-1"
                       data-url="{{ topic.get_absolute_url }}"></a>

                </small>
            {% endif %}

        </h1>

        <div class="d-flex align-items-center">

            <p class="text-secondary small">

                {% url 'user_profile' username=topic.created_by.username as user_topics_url %}
                {% if topic.based_on %}
                    {% url 'topics_detail' username=topic.based_on.created_by.username slug=topic.based_on.slug as based_on_url %}
                    {% blocktrans with created_date=topic.created_at|date created_by=topic.created_by modified_ago=topic.updated_at|timesince based_on_user=topic.based_on.created_by %}Created by <a class="text-info-emphasis" href="{{ user_topics_url }}">{{ created_by }}</a> on {{ created_date }}; updated {{ modified_ago }} ago; based on <a class="text-info-emphasis" href="{{ based_on_url }}">{{ based_on_user }}'s version</a>.{% endblocktrans %}
                {% else %}
                    {% blocktrans with created_date=topic.created_at|date created_by=topic.created_by modified_ago=topic.updated_at|timesince %}Created by <a class="text-info-emphasis" href="{{ user_topics_url }}">{{ created_by }}</a> on {{ created_date }}; updated {{ modified_ago }} ago.{% endblocktrans %}
                {% endif %}

                {% if topic.status == "draft" %}
                    <span class="badge bg-warning pill ms-1">{% trans "Draft" %}</span>
                {% elif topic.status == "archived" %}
                    <span class="badge bg-secondary pill ms-1">{% trans "Archived" %}</span>
                {% endif %}

            </p>

            {% if is_preview %}
                <p class="text-secondary small mb-0">
                    {% if topic.status == "published" and topic.last_published_at %}
                        {% blocktrans with published_on=topic.last_published_at|date published_ago=topic.last_published_at|timesince %}Published on {{ published_on }}; {{ published_ago }} ago.{% endblocktrans %}
                    {% else %}
                        {% blocktrans with topic_status=topic.status %}This topic is {{ topic_status }}.{% endblocktrans %}
                    {% endif %}
                </p>
            {% endif %}

        </div>

    </div>

    <div class="d-flex align-items-start">

        {% if is_preview %}
            {% if topic.status == 'draft' or topic.status == 'published' %}
                <button class="btn btn-outline-primary btn-sm me-1" data-topic-status-button data-topic-publish-button="true" data-status="published" {% if not topic.has_unpublished_changes %}disabled{% endif %}>
                    {% if topic.last_published_at %}
                        {% trans "Re-publish" %}
                    {% else %}
                        {% trans "Publish" %}
                    {% endif %}
                </button>
            {% endif %}
            <a class="btn btn-outline-secondary btn-sm align-self-start" href="{% url 'topics_detail_edit' topic_uuid=topic.uuid username=topic.created_by.username %}">
                {% trans "Edit" %}
            </a>
        {% else %}
            {% if topic.created_by != user %}
                <a href="{% url 'topics_clone' slug=topic.slug username=topic.created_by.username %}"
                   class="btn btn-outline-primary btn-sm ms-1"
                   data-bs-toggle="tooltip" data-bs-title="{% trans "Clone topic" %}">
                    {% trans "Clone" %}
                </a>
            {% elif user == topic.created_by %}
                {% if topic.status == 'draft' or topic.status == 'published' %}
                    <button class="btn btn-outline-primary btn-sm me-1" data-topic-status-button data-topic-publish-button="true" data-status="published" {% if not topic.has_unpublished_changes %}disabled{% endif %}>
                        {% if topic.last_published_at %}
                            {% trans "Re-publish" %}
                        {% else %}
                            {% trans "Publish" %}
                        {% endif %}
                    </button>
                {% endif %}
                {% if topic.status == 'published' %}
                    <button class="btn btn-outline-primary btn-sm me-1" data-topic-status-button data-status="archived">
                        {% trans "Archive" %}
                    </button>
                {% elif topic.status == 'archived' %}
                    <button class="btn btn-outline-primary btn-sm me-1" data-topic-status-button data-status="published">
                        {% trans "Unarchive" %}
                    </button>
                {% endif %}

                {% if topic.status == 'archived' %}
                    <a class="btn btn-outline-primary btn-sm disabled align-self-start" role="button" aria-disabled="true">
                        {% trans "Edit" %}
                    </a>
                {% else %}
                    <a class="btn btn-outline-primary btn-sm align-self-start" href="{% url 'topics_detail_edit' topic_uuid=topic.uuid username=topic.created_by.username %}">
                        {% trans "Edit" %}
                    </a>
                {% endif %}
            {% endif %}
        {% endif %}

    </div>

    <div id="publishTopicError" class="alert alert-danger small mt-2 d-none" role="alert"></div>

</div>

<div class="row">

    <div class="col-12 col-lg-8" data-layout-column="primary">

        {% for module in primary_modules %}
            <section
                class="topic-module-wrapper"
                data-module="{{ module.module_key }}"
                data-placement="{{ module.placement }}"
                data-display-order="{{ module.display_order }}"
                data-has-content="{{ module.has_content|yesno:'true,false' }}"
            >
                {% render_topic_module module %}
            </section>
        {% endfor %}

    </div>


    <div class="col-12 col-lg-4" data-layout-column="sidebar">

        {% for module in sidebar_modules %}
            <section
                class="topic-module-wrapper"
                data-module="{{ module.module_key }}"
                data-placement="{{ module.placement }}"
                data-display-order="{{ module.display_order }}"
                data-has-content="{{ module.has_content|yesno:'true,false' }}"
            >
                {% render_topic_module module %}
            </section>
        {% endfor %}

    </div>

</div>
{% endblock %}

{% block extra_js %}
    {{ block.super }}
    <script src="https://unpkg.com/easymde/dist/easymde.min.js"></script>
    <script src="{% static 'topics/topic_events.js' %}"></script>
    <script src="{% static 'topics/topic_publish.js' %}"></script>
    <script src="{% static 'topics/generation_button.js' %}"></script>
    {% include "topics/recaps/scripts.html" %}
    {% include "topics/data/scripts.html" %}
    {% include "topics/text/scripts.html" %}
    {% include "topics/images/scripts.html" %}
    {% include "topics/embeds/scripts.html" %}
    {% include "topics/relations/scripts.html" %}
    {% include "topics/timeline/scripts.html" %}
    {% include "topics/mcps/scripts.html" %}
{% endblock %}<|MERGE_RESOLUTION|>--- conflicted
+++ resolved
@@ -2,11 +2,7 @@
 
 {% load static i18n humanize markdown_extras topic_layout %}
 
-<<<<<<< HEAD
 {% block title %}{{ topic.display_title }}{% endblock %}
-=======
-{% block title %}{{ meta_title|default:topic.title }}{% endblock %}
->>>>>>> 90da358f
 
 {% block extra_head %}
     {{ block.super }}
