{% extends "base.html" %}

{% load static i18n humanize markdown_extras %}

{% block title %}{{ topic.title }}{% endblock %}

{% block extra_head %}
    {{ block.super }}
    <link rel="stylesheet" href="https://unpkg.com/easymde/dist/easymde.min.css">
{% endblock %}

{% block content %}

<div class="d-flex justify-content-between pb-2 align-items-start">

    <div data-topic-uuid="{{ topic.uuid }}">

        <h3 class="fs-5 d-flex align-items-center">

            <span class="d-md-inline">
            {% for keyword in topic.categories.all %}
                <a href="{% url 'topics_detail' slug=keyword.slug %}" class="text-info-emphasis text-decoration-none">{{ keyword.name }}</a>
                {% if not forloop.last %}
                    &middot;
                {% endif %}
            {% endfor %}
            </span>

        </h3>

        <h1 class="fs-3">

            {{ topic.title }}

            <small class="fs-5 ms-2">

                <a href="#" data-bs-toggle="tooltip" data-bs-title="{% trans "Bookmark this topic" %}"
                   class="text-info-emphasis bi bi-bookmark"
                ></a>

                <a href="#" data-bs-toggle="tooltip" data-bs-title="{% trans "Copy link" %}"
                   class="text-info-emphasis bi bi-link copy-link ms-1"
                   data-url="{{ topic.get_absolute_url }}"></a>

            </small>

        </h1>

        <div class="d-flex align-items-center">

            <p class="text-secondary small">

                {% url 'user_profile' username=topic.created_by.username as user_topics_url %}
                {% if topic.based_on %}
                    {% url 'topics_detail' username=topic.based_on.created_by.username slug=topic.based_on.slug as based_on_url %}
                    {% blocktrans with created_date=topic.created_at|date created_by=topic.created_by modified_ago=topic.updated_at|timesince based_on_user=topic.based_on.created_by %}Created by <a class="text-info-emphasis" href="{{ user_topics_url }}">{{ created_by }}</a> on {{ created_date }}; updated {{ modified_ago }} ago; based on <a class="text-info-emphasis" href="{{ based_on_url }}">{{ based_on_user }}'s version</a>.{% endblocktrans %}
                {% else %}
                    {% blocktrans with created_date=topic.created_at|date created_by=topic.created_by modified_ago=topic.updated_at|timesince %}Created by <a class="text-info-emphasis" href="{{ user_topics_url }}">{{ created_by }}</a> on {{ created_date }}; updated {{ modified_ago }} ago.{% endblocktrans %}
                {% endif %}

                {% if topic.status == "draft" %}
                    <span class="badge bg-warning  pill ms-1">{% trans "Draft" %}</span>
                {% elif topic.status == "archived" %}
                    <span class="badge bg-secondary  pill ms-1">{% trans "Archived" %}</span>
                {% endif %}

            </p>

        </div>

    </div>

    <div class="d-flex align-items-start">

        {% if topic.created_by != user %}
            <a href="{% url 'topics_clone' slug=topic.slug username=topic.created_by.username %}"
               class="btn btn-outline-primary btn-sm ms-1"
               data-bs-toggle="tooltip" data-bs-title="{% trans "Clone topic" %}">
                {% trans "Clone" %}
            </a>
        {% elif user == topic.created_by %}
            {% if topic.status == 'draft' %}
                <button class="btn btn-outline-primary btn-sm me-1" id="publishTopicBtn" data-status="published">
                    {% trans "Publish" %}
                </button>
            {% elif topic.status == 'published' %}
                <button class="btn btn-outline-primary btn-sm me-1" id="publishTopicBtn" data-status="archived">
                    {% trans "Archive" %}
                </button>
            {% elif topic.status == 'archived' %}
                <button class="btn btn-outline-primary btn-sm me-1" id="publishTopicBtn" data-status="published">
                    {% trans "Unarchive" %}
                </button>
            {% endif %}

            {% if topic.status == 'archived' %}
                <a class="btn btn-outline-primary btn-sm disabled align-self-start" role="button" aria-disabled="true">
                    {% trans "Edit" %}
                </a>
            {% else %}
                <a class="btn btn-outline-primary btn-sm align-self-start" href="{% url 'topics_detail_edit' slug=topic.slug username=topic.created_by.username %}">
                    {% trans "Edit" %}
                </a>
            {% endif %}
        {% endif %}

    </div>

</div>

<div class="row">

    <div class="col-12 col-lg-8">

        {% if topic.image %}
            <img src="{{ topic.image.url }}" class="img-fluid rounded mt-3 mb-3" alt="{{ topic.title }}">
        {% endif %}

        {% include "topics/recaps/card.html" with edit_mode=False %}

        {% include "topics/data/card.html" %}

        {% include "topics/data/visualization_card.html" %}

        {% include "topics/narratives/card.html" %}

<<<<<<< HEAD
        {% include "topics/media/card.html" %}
=======
        {% include "topics/embeds/card.html" %}
>>>>>>> 52e23e5b

        {% include "topics/relations/card.html" %}

    </div>


    <div class="col-12 col-lg-4">

        {% if related_events %}
        <div class="card mt-3">
          <div class="card-body" id="relatedEventsContainer" data-empty-message="{% trans 'No related events' %}">
            <div class="card-title d-flex justify-content-between">
                <h6 class="fs-5">
                    {% trans "Timeline" %}
                </h6>
            </div>
            {% for event in related_events %}
                {% include "agenda/event_list_item.html" with event=event show_remove=False show_add=False %}
            {% endfor %}
          </div>
        </div>
        {% endif %}

        {% if timeline %}

            <div class="card mt-3">

              <div class="card-body">

                <div class="card-title d-flex justify-content-between">
                    <h6 class="fs-5">
                        {% trans "Timeline" %}
                    </h6>
                </div>

                <div class="position-relative mt-4">

                {% for timeline_topic in timeline %}

                  <div class="d-flex">
                    <!-- Dot and Line -->
                    <div class="position-relative me-3">
                        <span class="position-absolute top-0 start-0 translate-middle {% if topic.id == timeline_topic.id %}bg-dark{% else %}bg-dark-subtle{% endif %} rounded-circle p-1">
                        </span>
                        <div class="h-100 border-start border-1 border-dark-subtle"></div>
                    </div>
                    <!-- Content -->
                    <div class="{% if not forloop.last %}mb-4{% endif %}" style="margin-top: -.65rem;">
                      <small class="text-secondary d-block">{{ timeline_topic.event_date }}</small>
                      {% if topic.id == timeline_topic.id %}
                          <span class="text-dark fw-semibold">
                              {{ timeline_topic.name }}
                          </span>
                      {% else %}
                          <a href="{{ timeline_topic.get_absolute_url }}" class="text-decoration-none text-info-emphasis">
                              {{ timeline_topic.name }}
                          </a>
                      {% endif %}
                    </div>
                  </div>

                {% endfor %}

                </div>

              </div>

            </div>

        {% endif %}

    </div>

</div>

{% include "topics/create_topic_modal.html" %}

{% endblock %}

{% block extra_js %}
    {{ block.super }}
    <script src="https://unpkg.com/easymde/dist/easymde.min.js"></script>
    <script src="{% static 'topics/topic_events.js' %}"></script>
    <script src="{% static 'topics/topic_publish.js' %}"></script>
    <script src="{% static 'topics/generation_button.js' %}"></script>
    {% include "topics/create_topic_js.html" %}
    {% include "topics/recaps/scripts.html" %}
    {% include "topics/data/scripts.html" %}
    {% include "topics/narratives/scripts.html" %}
    {% include "topics/images/scripts.html" %}
<<<<<<< HEAD
    {% include "topics/media/scripts.html" %}
=======
    {% include "topics/embeds/scripts.html" %}
>>>>>>> 52e23e5b
    {% include "topics/relations/scripts.html" %}
    {% include "topics/timeline/scripts.html" %}
    {% include "topics/mcps/scripts.html" %}
{% endblock %}<|MERGE_RESOLUTION|>--- conflicted
+++ resolved
@@ -124,11 +124,7 @@
 
         {% include "topics/narratives/card.html" %}
 
-<<<<<<< HEAD
-        {% include "topics/media/card.html" %}
-=======
         {% include "topics/embeds/card.html" %}
->>>>>>> 52e23e5b
 
         {% include "topics/relations/card.html" %}
 
@@ -219,11 +215,7 @@
     {% include "topics/data/scripts.html" %}
     {% include "topics/narratives/scripts.html" %}
     {% include "topics/images/scripts.html" %}
-<<<<<<< HEAD
-    {% include "topics/media/scripts.html" %}
-=======
     {% include "topics/embeds/scripts.html" %}
->>>>>>> 52e23e5b
     {% include "topics/relations/scripts.html" %}
     {% include "topics/timeline/scripts.html" %}
     {% include "topics/mcps/scripts.html" %}
