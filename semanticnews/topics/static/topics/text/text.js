--- conflicted
+++ resolved
@@ -422,45 +422,21 @@
   });
 
   if (confirmBtn) {
-<<<<<<< HEAD
     confirmBtn.addEventListener('click', (event) => {
       event.preventDefault();
       const textId = confirmBtn.getAttribute('data-text-id');
       if (!textId) return;
 
-=======
-    confirmBtn.addEventListener('click', async () => {
-      const textId = confirmBtn.getAttribute('data-text-id');
-      if (!textId) return;
->>>>>>> 39dd8124
       confirmBtn.disabled = true;
       if (confirmSpinner) {
         confirmSpinner.classList.remove('d-none');
       }
-<<<<<<< HEAD
 
       const finishFailureState = () => {
-=======
-      try {
-        const res = await fetch(apiBase + '/' + textId, {
-          method: 'DELETE',
-          headers: {
-            'X-CSRFToken': getCsrfToken(),
-          },
-        });
-        if (!res.ok && res.status !== 204) {
-          throw new Error('Failed to delete text');
-        }
-        window.location.reload();
-      } catch (error) {
-        // eslint-disable-next-line no-console
-        console.error(error);
->>>>>>> 39dd8124
         confirmBtn.disabled = false;
         if (confirmSpinner) {
           confirmSpinner.classList.add('d-none');
         }
-<<<<<<< HEAD
       };
 
       fetch(apiBase + '/' + textId, {
@@ -483,12 +459,6 @@
             confirmModal.hide();
           }
         });
-=======
-        if (confirmModal) {
-          confirmModal.hide();
-        }
-      }
->>>>>>> 39dd8124
     });
   }
 });