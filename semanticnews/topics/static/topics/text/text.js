document.addEventListener('DOMContentLoaded', () => {
  const container = document.querySelector('[data-topic-uuid]');
  if (!container) return;
  const topicUuid = container.getAttribute('data-topic-uuid');
  if (!topicUuid) return;

  const apiBase = '/api/topics/text';
  const layoutRoot = document.querySelector('[data-topic-layout]');
  const moduleList = layoutRoot
    ? layoutRoot.querySelector('[data-layout-list]')
    : null;
  const cardTemplate = document.querySelector('template[data-text-card-template]');

  const getCsrfToken = () => {
    const name = 'csrftoken=';
    const cookies = document.cookie ? document.cookie.split(';') : [];
    for (let i = 0; i < cookies.length; i += 1) {
      const cookie = cookies[i].trim();
      if (cookie.startsWith(name)) {
        return decodeURIComponent(cookie.substring(name.length));
      }
    }
    return '';
  };

  const normalize = (value) => {
    const base = typeof value === 'string' ? value : '';
    return base.replace(/\r\n/g, '\n');
  };

  const setStatus = (containerEl, textEl, spinnerEl, state) => {
    if (!containerEl || !textEl) return;
    const getLabel = (key, fallback) => {
      const value = textEl.dataset && textEl.dataset[key];
      return typeof value === 'string' && value.trim() ? value.trim() : fallback;
    };

    const classList = containerEl.classList;
    if (classList) {
      classList.remove('text-danger', 'text-warning', 'text-secondary');
      if (state === 'error') {
        classList.add('text-danger');
      } else if (state === 'dirty') {
        classList.add('text-warning');
      } else {
        classList.add('text-secondary');
      }
    }

    if (spinnerEl) {
      spinnerEl.classList.toggle('d-none', state !== 'saving');
    }

    if (state === 'saving') {
      textEl.textContent = getLabel('savingLabel', 'Saving…');
    } else if (state === 'dirty') {
      textEl.textContent = getLabel('dirtyLabel', 'Unsaved changes');
    } else if (state === 'error') {
      textEl.textContent = getLabel('errorLabel', 'Unable to save');
    } else {
      textEl.textContent = getLabel('savedLabel', 'Saved');
    }
  };

  const showError = (el, message, statusText) => {
    if (!el) return;
    const fallback = statusText && statusText.dataset
      ? statusText.dataset.errorMessage
      : '';
    const resolved = typeof message === 'string' && message.trim()
      ? message.trim()
      : (fallback || 'Unable to save changes. Please try again.');
    el.textContent = resolved;
    el.classList.remove('d-none');
  };

  const clearError = (el) => {
    if (!el) return;
    el.textContent = '';
    el.classList.add('d-none');
  };

  const setupCard = (card) => {
    if (!(card instanceof HTMLElement)) return;
    const textId = card.getAttribute('data-text-id');
    if (!textId) return;

    const textarea = card.querySelector('[data-text-editor]');
    if (!textarea) return;

    const statusContainer = card.querySelector('[data-text-status]');
    const statusText = card.querySelector('[data-text-status-text]');
    const statusSpinner = card.querySelector('[data-text-status-spinner]');
    const errorEl = card.querySelector('[data-text-error]');

    const easyMDE = window.EasyMDE
      ? new EasyMDE({
          element: textarea,
          autoDownloadFontAwesome: false,
          spellChecker: false,
          status: false,
        })
      : null;

    if (easyMDE) {
      textarea._easyMDE = easyMDE; // eslint-disable-line no-underscore-dangle
    }

    const getValue = () => {
      if (easyMDE) {
        return easyMDE.value();
      }
      return textarea.value || '';
    };

    const setValue = (value) => {
      const next = value || '';
      if (easyMDE) {
        easyMDE.value(next);
      } else {
        textarea.value = next;
      }
    };

    const updateDataAttr = (value) => {
      card.setAttribute('data-text-raw', value || '');
    };

    let lastSaved = normalize(getValue());
    let saveTimer = null;
    let saving = false;

    setStatus(statusContainer, statusText, statusSpinner, 'saved');

    const saveContent = async () => {
      if (saving) return;
      const currentValue = normalize(getValue());
      if (currentValue === lastSaved) {
        setStatus(statusContainer, statusText, statusSpinner, 'saved');
        return;
      }

      saving = true;
      setStatus(statusContainer, statusText, statusSpinner, 'saving');
      clearError(errorEl);

      try {
<<<<<<< HEAD
        const res = await fetch(apiBase + '/' + textId, {
=======
        const res = await fetch(`${apiBase}/${textId}`, {
>>>>>>> f67a2dfc
          method: 'PUT',
          headers: {
            'Content-Type': 'application/json',
            'X-CSRFToken': getCsrfToken(),
          },
          body: JSON.stringify({ content: getValue() }),
        });
        if (!res.ok) {
          throw new Error('Failed to save text');
        }
        await res.json();
        lastSaved = normalize(getValue());
        updateDataAttr(getValue());
        setStatus(statusContainer, statusText, statusSpinner, 'saved');
      } catch (error) {
        // eslint-disable-next-line no-console
        console.error(error);
        setStatus(statusContainer, statusText, statusSpinner, 'error');
        showError(errorEl, error && error.message, statusText);
      } finally {
        saving = false;
      }
    };

    const scheduleSave = () => {
      if (saveTimer) {
        window.clearTimeout(saveTimer);
      }
      const currentValue = normalize(getValue());
      if (currentValue === lastSaved) {
        setStatus(statusContainer, statusText, statusSpinner, 'saved');
        return;
      }
      setStatus(statusContainer, statusText, statusSpinner, 'dirty');
      saveTimer = window.setTimeout(saveContent, 1500);
    };

    const handleChange = () => {
      clearError(errorEl);
      scheduleSave();
    };

    if (easyMDE && easyMDE.codemirror) {
      easyMDE.codemirror.on('change', handleChange);
      window.setTimeout(() => {
        if (easyMDE.codemirror && typeof easyMDE.codemirror.refresh === 'function') {
          easyMDE.codemirror.refresh();
        }
      }, 0);
    } else {
      textarea.addEventListener('input', handleChange);
    }

    card.addEventListener('text:save-now', () => {
      if (saveTimer) {
        window.clearTimeout(saveTimer);
        saveTimer = null;
      }
      saveContent();
    });

    const handleTransform = (button, mode) => {
      if (!button || !mode) return;
      const defaultLabel = button.textContent;
      const loadingLabel = button.dataset.loadingLabel || defaultLabel;

      button.addEventListener('click', async (event) => {
        event.preventDefault();
        const content = getValue().trim();
        if (!content) {
          return;
        }

        button.disabled = true;
        button.dataset.defaultLabel = defaultLabel;
        button.textContent = loadingLabel;
        button.setAttribute('aria-busy', 'true');

        try {
<<<<<<< HEAD
          const res = await fetch(apiBase + '/' + mode, {
=======
          const res = await fetch(`${apiBase}/${mode}`, {
>>>>>>> f67a2dfc
            method: 'POST',
            headers: {
              'Content-Type': 'application/json',
              'X-CSRFToken': getCsrfToken(),
            },
            body: JSON.stringify({
              topic_uuid: topicUuid,
              content,
            }),
          });
          if (!res.ok) {
            throw new Error('Failed to transform text');
          }
          const data = await res.json();
          if (data && typeof data.content === 'string') {
            setValue(data.content);
            handleChange();
          }
        } catch (error) {
          // eslint-disable-next-line no-console
          console.error(error);
          showError(errorEl, error && error.message, statusText);
        } finally {
          button.disabled = false;
          button.textContent = button.dataset.defaultLabel || defaultLabel;
          button.removeAttribute('aria-busy');
        }
      });
    };

    card.querySelectorAll('[data-text-transform]').forEach((button) => {
      handleTransform(button, button.dataset.textTransform);
    });
  };

  document.querySelectorAll('[data-text-card]').forEach((card) => {
    setupCard(card);
  });

  const renumberModules = () => {
    if (!moduleList) return;
    const modules = moduleList.querySelectorAll('[data-layout-reorderable="true"]');
    modules.forEach((moduleEl, index) => {
      moduleEl.dataset.displayOrder = String(index);
    });
  };

  const focusEditor = (card) => {
    if (!card) return;
    const textarea = card.querySelector('[data-text-editor]');
    if (!textarea) return;
    if (textarea._easyMDE && textarea._easyMDE.codemirror) {
      textarea._easyMDE.codemirror.focus();
    } else {
      textarea.focus();
    }

  const createModuleFromTemplate = (data) => {
    if (!cardTemplate) return null;
    const fragment = cardTemplate.content
      ? cardTemplate.content.cloneNode(true)
      : null;
    if (!fragment) return null;
    const moduleEl = fragment.querySelector('.topic-module-wrapper');
    const card = fragment.querySelector('[data-text-card]');
    if (!moduleEl || !card) return null;

<<<<<<< HEAD
    const moduleKey = data.module_key || 'text:' + data.id;
=======
    const moduleKey = data.module_key || `text:${data.id}`;
>>>>>>> f67a2dfc
    const placement = data.placement || 'primary';
    const displayOrder = typeof data.display_order === 'number'
      ? data.display_order
      : Number.MAX_SAFE_INTEGER;
    const content = data.content || '';

    moduleEl.dataset.module = moduleKey;
    moduleEl.dataset.baseModule = 'text';
    moduleEl.dataset.placement = placement;
    moduleEl.dataset.displayOrder = String(displayOrder);
    moduleEl.dataset.hasContent = content.trim() ? 'true' : 'false';

    const deleteBtn = moduleEl.querySelector('[data-action="delete-text"]');
    if (deleteBtn) {
      deleteBtn.setAttribute('data-text-id', data.id);
    }

    card.setAttribute('data-text-id', data.id);
    card.dataset.textId = String(data.id);
    card.setAttribute('data-module-key', moduleKey);
    card.dataset.moduleKey = moduleKey;
    card.setAttribute('data-text-raw', content);
    card.dataset.textRaw = content;

    const textarea = card.querySelector('[data-text-editor]');
    if (textarea) {
      textarea.value = content;
    }

    return moduleEl;
  };

  const insertModule = (moduleEl, data) => {
    if (!moduleList) return;
    const displayOrder = typeof data.display_order === 'number'
      ? data.display_order
      : Number.MAX_SAFE_INTEGER;
    const reorderable = Array.from(moduleList.querySelectorAll('[data-layout-reorderable="true"]'));
    const insertBeforeTarget = reorderable.find((el) => {
      const currentOrder = Number.parseInt(el.dataset.displayOrder || '0', 10);
      return Number.isFinite(currentOrder) && currentOrder > displayOrder;
    });
    if (insertBeforeTarget) {
      moduleList.insertBefore(moduleEl, insertBeforeTarget);
    } else {
      moduleList.appendChild(moduleEl);
    }
    renumberModules();
    if (layoutRoot) {
      layoutRoot.dispatchEvent(new CustomEvent('topicLayout:addModule', { detail: moduleEl }));
      layoutRoot.dispatchEvent(new CustomEvent('topicLayout:save'));
    }
    document.dispatchEvent(new CustomEvent('topic:changed'));
  };

  document.querySelectorAll('[data-action="create-text"]').forEach((button) => {
    button.addEventListener('click', async (event) => {
      event.preventDefault();
      event.stopImmediatePropagation();
      if (button.disabled) return;

      button.disabled = true;
      button.setAttribute('aria-busy', 'true');

      try {
<<<<<<< HEAD
        const res = await fetch(apiBase + '/create', {
=======
        const res = await fetch(`${apiBase}/create`, {
>>>>>>> f67a2dfc
          method: 'POST',
          headers: {
            'Content-Type': 'application/json',
            'X-CSRFToken': getCsrfToken(),
          },
          body: JSON.stringify({ topic_uuid: topicUuid, content: '' }),
        });
        if (!res.ok) {
          throw new Error('Failed to create text block');
        }
        const data = await res.json();
        if (!moduleList || !cardTemplate) {
          window.location.reload();
          return;
        }
        const moduleEl = createModuleFromTemplate(data);
        if (!moduleEl) {
          window.location.reload();
          return;
        }
        insertModule(moduleEl, data);
        const card = moduleEl.querySelector('[data-text-card]');
        if (card) {
          setupCard(card);
          window.setTimeout(() => {
            focusEditor(card);
          }, 0);
        }
      } catch (error) {
        // eslint-disable-next-line no-console
        console.error(error);
      } finally {
        button.disabled = false;
        button.removeAttribute('aria-busy');
      }
    });
  });

  const confirmModalEl = document.getElementById('confirmDeleteTextModal');
  const confirmModal = confirmModalEl && window.bootstrap
    ? window.bootstrap.Modal.getOrCreateInstance(confirmModalEl)
    : null;
  const confirmBtn = document.getElementById('confirmDeleteTextBtn');
  const confirmSpinner = document.getElementById('confirmDeleteTextSpinner');

  document.addEventListener('click', (event) => {
    if (!(event.target instanceof Element)) {
      return;
    }
    const deleteBtn = event.target.closest('[data-action="delete-text"]');
    if (!deleteBtn) return;
    event.preventDefault();
    const textId = deleteBtn.getAttribute('data-text-id');
    if (confirmBtn) {
      confirmBtn.setAttribute('data-text-id', textId || '');
    }
    if (confirmModal) {
      confirmModal.show();
    }
  });

  if (confirmBtn) {
    confirmBtn.addEventListener('click', async () => {
      const textId = confirmBtn.getAttribute('data-text-id');
      if (!textId) return;
      confirmBtn.disabled = true;
      if (confirmSpinner) {
        confirmSpinner.classList.remove('d-none');
      }
      try {
<<<<<<< HEAD
        const res = await fetch(apiBase + '/' + textId, {
=======
        const res = await fetch(`${apiBase}/${textId}`, {
>>>>>>> f67a2dfc
          method: 'DELETE',
          headers: {
            'X-CSRFToken': getCsrfToken(),
          },
        });
        if (!res.ok && res.status !== 204) {
          throw new Error('Failed to delete text');
        }
        window.location.reload();
      } catch (error) {
        // eslint-disable-next-line no-console
        console.error(error);
        confirmBtn.disabled = false;
        if (confirmSpinner) {
          confirmSpinner.classList.add('d-none');
        }
        if (confirmModal) {
          confirmModal.hide();
        }
      }
    });
  }
});<|MERGE_RESOLUTION|>--- conflicted
+++ resolved
@@ -145,11 +145,7 @@
       clearError(errorEl);
 
       try {
-<<<<<<< HEAD
         const res = await fetch(apiBase + '/' + textId, {
-=======
-        const res = await fetch(`${apiBase}/${textId}`, {
->>>>>>> f67a2dfc
           method: 'PUT',
           headers: {
             'Content-Type': 'application/json',
@@ -229,11 +225,7 @@
         button.setAttribute('aria-busy', 'true');
 
         try {
-<<<<<<< HEAD
           const res = await fetch(apiBase + '/' + mode, {
-=======
-          const res = await fetch(`${apiBase}/${mode}`, {
->>>>>>> f67a2dfc
             method: 'POST',
             headers: {
               'Content-Type': 'application/json',
@@ -301,11 +293,7 @@
     const card = fragment.querySelector('[data-text-card]');
     if (!moduleEl || !card) return null;
 
-<<<<<<< HEAD
     const moduleKey = data.module_key || 'text:' + data.id;
-=======
-    const moduleKey = data.module_key || `text:${data.id}`;
->>>>>>> f67a2dfc
     const placement = data.placement || 'primary';
     const displayOrder = typeof data.display_order === 'number'
       ? data.display_order
@@ -371,11 +359,7 @@
       button.setAttribute('aria-busy', 'true');
 
       try {
-<<<<<<< HEAD
         const res = await fetch(apiBase + '/create', {
-=======
-        const res = await fetch(`${apiBase}/create`, {
->>>>>>> f67a2dfc
           method: 'POST',
           headers: {
             'Content-Type': 'application/json',
@@ -446,11 +430,7 @@
         confirmSpinner.classList.remove('d-none');
       }
       try {
-<<<<<<< HEAD
         const res = await fetch(apiBase + '/' + textId, {
-=======
-        const res = await fetch(`${apiBase}/${textId}`, {
->>>>>>> f67a2dfc
           method: 'DELETE',
           headers: {
             'X-CSRFToken': getCsrfToken(),
