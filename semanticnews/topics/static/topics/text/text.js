document.addEventListener('DOMContentLoaded', () => {
  const container = document.querySelector('[data-topic-uuid]');
  if (!container) return;
  const topicUuid = container.getAttribute('data-topic-uuid');
  if (!topicUuid) return;

  const apiBase = '/api/topics/text';
  const layoutRoot = document.querySelector('[data-topic-layout]');
  const moduleList = layoutRoot
    ? layoutRoot.querySelector('[data-layout-list]')
    : null;
  const cardTemplate = document.querySelector('template[data-text-card-template]');

  const getCsrfToken = () => {
    const name = 'csrftoken=';
    const cookies = document.cookie ? document.cookie.split(';') : [];
    for (let i = 0; i < cookies.length; i += 1) {
      const cookie = cookies[i].trim();
      if (cookie.startsWith(name)) {
        return decodeURIComponent(cookie.substring(name.length));
      }
    }
    return '';
  };

<<<<<<< HEAD
  const normalize = (value) => {
    const base = typeof value === 'string' ? value : '';
    return base.replace(/\r\n/g, '\n');
  };
=======
  const normalize = (value) => (value || '')
    .replace(/\r\n/g, '\n');
>>>>>>> 1eee8af1

  const setStatus = (containerEl, textEl, spinnerEl, state) => {
    if (!containerEl || !textEl) return;
    const getLabel = (key, fallback) => {
      const value = textEl.dataset && textEl.dataset[key];
      return typeof value === 'string' && value.trim() ? value.trim() : fallback;
    };

    const classList = containerEl.classList;
    if (classList) {
      classList.remove('text-danger', 'text-warning', 'text-secondary');
      if (state === 'error') {
        classList.add('text-danger');
      } else if (state === 'dirty') {
        classList.add('text-warning');
      } else {
        classList.add('text-secondary');
      }
    }

    if (spinnerEl) {
      spinnerEl.classList.toggle('d-none', state !== 'saving');
    }

    if (state === 'saving') {
      textEl.textContent = getLabel('savingLabel', 'Saving…');
    } else if (state === 'dirty') {
      textEl.textContent = getLabel('dirtyLabel', 'Unsaved changes');
    } else if (state === 'error') {
      textEl.textContent = getLabel('errorLabel', 'Unable to save');
    } else {
      textEl.textContent = getLabel('savedLabel', 'Saved');
    }
  };

  const showError = (el, message, statusText) => {
    if (!el) return;
    const fallback = statusText && statusText.dataset
      ? statusText.dataset.errorMessage
      : '';
    const resolved = typeof message === 'string' && message.trim()
      ? message.trim()
      : (fallback || 'Unable to save changes. Please try again.');
    el.textContent = resolved;
    el.classList.remove('d-none');
  };

  const clearError = (el) => {
    if (!el) return;
    el.textContent = '';
    el.classList.add('d-none');
  };

  const setupCard = (card) => {
    if (!(card instanceof HTMLElement)) return;
    const textId = card.getAttribute('data-text-id');
    if (!textId) return;

    const textarea = card.querySelector('[data-text-editor]');
    if (!textarea) return;

    const statusContainer = card.querySelector('[data-text-status]');
    const statusText = card.querySelector('[data-text-status-text]');
    const statusSpinner = card.querySelector('[data-text-status-spinner]');
    const errorEl = card.querySelector('[data-text-error]');

    const easyMDE = window.EasyMDE
      ? new EasyMDE({
          element: textarea,
          autoDownloadFontAwesome: false,
          spellChecker: false,
          status: false,
        })
      : null;

    if (easyMDE) {
      textarea._easyMDE = easyMDE; // eslint-disable-line no-underscore-dangle
    }

    const getValue = () => {
      if (easyMDE) {
        return easyMDE.value();
      }
      return textarea.value || '';
    };

    const setValue = (value) => {
      const next = value || '';
      if (easyMDE) {
        easyMDE.value(next);
      } else {
        textarea.value = next;
      }
    };

    const updateDataAttr = (value) => {
      card.setAttribute('data-text-raw', value || '');
    };

    let lastSaved = normalize(getValue());
    let saveTimer = null;
    let saving = false;

    setStatus(statusContainer, statusText, statusSpinner, 'saved');

    const saveContent = async () => {
      if (saving) return;
      const currentValue = normalize(getValue());
      if (currentValue === lastSaved) {
        setStatus(statusContainer, statusText, statusSpinner, 'saved');
        return;
      }

      saving = true;
      setStatus(statusContainer, statusText, statusSpinner, 'saving');
      clearError(errorEl);

      try {
        const res = await fetch(`${apiBase}/${textId}`, {
          method: 'PUT',
          headers: {
            'Content-Type': 'application/json',
            'X-CSRFToken': getCsrfToken(),
          },
          body: JSON.stringify({ content: getValue() }),
        });
        if (!res.ok) {
          throw new Error('Failed to save text');
        }
        await res.json();
        lastSaved = normalize(getValue());
        updateDataAttr(getValue());
        setStatus(statusContainer, statusText, statusSpinner, 'saved');
      } catch (error) {
        // eslint-disable-next-line no-console
        console.error(error);
        setStatus(statusContainer, statusText, statusSpinner, 'error');
        showError(errorEl, error && error.message, statusText);
      } finally {
        saving = false;
      }
    };

    const scheduleSave = () => {
      if (saveTimer) {
        window.clearTimeout(saveTimer);
      }
      const currentValue = normalize(getValue());
      if (currentValue === lastSaved) {
        setStatus(statusContainer, statusText, statusSpinner, 'saved');
        return;
<<<<<<< HEAD
      }
      setStatus(statusContainer, statusText, statusSpinner, 'dirty');
      saveTimer = window.setTimeout(saveContent, 1500);
    };

    const handleChange = () => {
      clearError(errorEl);
      scheduleSave();
    };

    if (easyMDE && easyMDE.codemirror) {
      easyMDE.codemirror.on('change', handleChange);
      window.setTimeout(() => {
        if (easyMDE.codemirror && typeof easyMDE.codemirror.refresh === 'function') {
          easyMDE.codemirror.refresh();
        }
      }, 0);
    } else {
      textarea.addEventListener('input', handleChange);
    }

    card.addEventListener('text:save-now', () => {
      if (saveTimer) {
        window.clearTimeout(saveTimer);
        saveTimer = null;
      }
=======
      }
      setStatus(statusContainer, statusText, statusSpinner, 'dirty');
      saveTimer = window.setTimeout(saveContent, 1500);
    };

    const handleChange = () => {
      clearError(errorEl);
      scheduleSave();
    };

    if (easyMDE && easyMDE.codemirror) {
      easyMDE.codemirror.on('change', handleChange);
      window.setTimeout(() => {
        if (easyMDE.codemirror && typeof easyMDE.codemirror.refresh === 'function') {
          easyMDE.codemirror.refresh();
        }
      }, 0);
    } else {
      textarea.addEventListener('input', handleChange);
    }

    card.addEventListener('text:save-now', () => {
      if (saveTimer) {
        window.clearTimeout(saveTimer);
        saveTimer = null;
      }
>>>>>>> 1eee8af1
      saveContent();
    });

    const handleTransform = (button, mode) => {
      if (!button || !mode) return;
      const defaultLabel = button.textContent;
      const loadingLabel = button.dataset.loadingLabel || defaultLabel;

      button.addEventListener('click', async (event) => {
        event.preventDefault();
        const content = getValue().trim();
        if (!content) {
          return;
        }

        button.disabled = true;
        button.dataset.defaultLabel = defaultLabel;
        button.textContent = loadingLabel;
        button.setAttribute('aria-busy', 'true');

        try {
          const res = await fetch(`${apiBase}/${mode}`, {
            method: 'POST',
            headers: {
              'Content-Type': 'application/json',
              'X-CSRFToken': getCsrfToken(),
            },
            body: JSON.stringify({
              topic_uuid: topicUuid,
              content,
            }),
          });
          if (!res.ok) {
            throw new Error('Failed to transform text');
          }
          const data = await res.json();
          if (data && typeof data.content === 'string') {
            setValue(data.content);
            handleChange();
          }
        } catch (error) {
          // eslint-disable-next-line no-console
          console.error(error);
          showError(errorEl, error && error.message, statusText);
        } finally {
          button.disabled = false;
          button.textContent = button.dataset.defaultLabel || defaultLabel;
          button.removeAttribute('aria-busy');
        }
      });
    };

    card.querySelectorAll('[data-text-transform]').forEach((button) => {
      handleTransform(button, button.dataset.textTransform);
    });
  };

  document.querySelectorAll('[data-text-card]').forEach((card) => {
    setupCard(card);
  });

  const renumberModules = () => {
    if (!moduleList) return;
    const modules = moduleList.querySelectorAll('[data-layout-reorderable="true"]');
    modules.forEach((moduleEl, index) => {
      moduleEl.dataset.displayOrder = String(index);
    });
  };

  const focusEditor = (card) => {
    if (!card) return;
    const textarea = card.querySelector('[data-text-editor]');
    if (!textarea) return;
    if (textarea._easyMDE && textarea._easyMDE.codemirror) {
      textarea._easyMDE.codemirror.focus();
    } else {
      textarea.focus();
    }

  const createModuleFromTemplate = (data) => {
    if (!cardTemplate) return null;
    const fragment = cardTemplate.content
      ? cardTemplate.content.cloneNode(true)
      : null;
    if (!fragment) return null;
    const moduleEl = fragment.querySelector('.topic-module-wrapper');
    const card = fragment.querySelector('[data-text-card]');
    if (!moduleEl || !card) return null;

    const moduleKey = data.module_key || `text:${data.id}`;
    const placement = data.placement || 'primary';
    const displayOrder = typeof data.display_order === 'number'
      ? data.display_order
      : Number.MAX_SAFE_INTEGER;
    const content = data.content || '';

    moduleEl.dataset.module = moduleKey;
    moduleEl.dataset.baseModule = 'text';
    moduleEl.dataset.placement = placement;
    moduleEl.dataset.displayOrder = String(displayOrder);
    moduleEl.dataset.hasContent = content.trim() ? 'true' : 'false';

    const deleteBtn = moduleEl.querySelector('[data-action="delete-text"]');
    if (deleteBtn) {
      deleteBtn.setAttribute('data-text-id', data.id);
    }

    card.setAttribute('data-text-id', data.id);
    card.dataset.textId = String(data.id);
    card.setAttribute('data-module-key', moduleKey);
    card.dataset.moduleKey = moduleKey;
    card.setAttribute('data-text-raw', content);
    card.dataset.textRaw = content;

    const textarea = card.querySelector('[data-text-editor]');
    if (textarea) {
      textarea.value = content;
    }

    return moduleEl;
  };

  const insertModule = (moduleEl, data) => {
    if (!moduleList) return;
    const displayOrder = typeof data.display_order === 'number'
      ? data.display_order
      : Number.MAX_SAFE_INTEGER;
    const reorderable = Array.from(moduleList.querySelectorAll('[data-layout-reorderable="true"]'));
    const insertBeforeTarget = reorderable.find((el) => {
      const currentOrder = Number.parseInt(el.dataset.displayOrder || '0', 10);
      return Number.isFinite(currentOrder) && currentOrder > displayOrder;
    });
    if (insertBeforeTarget) {
      moduleList.insertBefore(moduleEl, insertBeforeTarget);
    } else {
      moduleList.appendChild(moduleEl);
    }
    renumberModules();
    if (layoutRoot) {
      layoutRoot.dispatchEvent(new CustomEvent('topicLayout:addModule', { detail: moduleEl }));
      layoutRoot.dispatchEvent(new CustomEvent('topicLayout:save'));
    }
    document.dispatchEvent(new CustomEvent('topic:changed'));
  };

  document.querySelectorAll('[data-action="create-text"]').forEach((button) => {
    button.addEventListener('click', async (event) => {
      event.preventDefault();
      event.stopImmediatePropagation();
      if (button.disabled) return;

      button.disabled = true;
      button.setAttribute('aria-busy', 'true');

      try {
        const res = await fetch(`${apiBase}/create`, {
          method: 'POST',
          headers: {
            'Content-Type': 'application/json',
            'X-CSRFToken': getCsrfToken(),
          },
          body: JSON.stringify({ topic_uuid: topicUuid, content: '' }),
        });
        if (!res.ok) {
          throw new Error('Failed to create text block');
        }
        const data = await res.json();
        if (!moduleList || !cardTemplate) {
          window.location.reload();
          return;
        }
        const moduleEl = createModuleFromTemplate(data);
        if (!moduleEl) {
          window.location.reload();
          return;
        }
        insertModule(moduleEl, data);
        const card = moduleEl.querySelector('[data-text-card]');
        if (card) {
          setupCard(card);
          window.setTimeout(() => {
            focusEditor(card);
          }, 0);
        }
      } catch (error) {
        // eslint-disable-next-line no-console
        console.error(error);
      } finally {
        button.disabled = false;
        button.removeAttribute('aria-busy');
      }
    });
  });

  const confirmModalEl = document.getElementById('confirmDeleteTextModal');
  const confirmModal = confirmModalEl && window.bootstrap
    ? window.bootstrap.Modal.getOrCreateInstance(confirmModalEl)
    : null;
  const confirmBtn = document.getElementById('confirmDeleteTextBtn');
  const confirmSpinner = document.getElementById('confirmDeleteTextSpinner');

  document.addEventListener('click', (event) => {
<<<<<<< HEAD
    if (!(event.target instanceof Element)) {
      return;
    }
=======
>>>>>>> 1eee8af1
    const deleteBtn = event.target.closest('[data-action="delete-text"]');
    if (!deleteBtn) return;
    event.preventDefault();
    const textId = deleteBtn.getAttribute('data-text-id');
    if (confirmBtn) {
      confirmBtn.setAttribute('data-text-id', textId || '');
    }
    if (confirmModal) {
      confirmModal.show();
    }
  });

  if (confirmBtn) {
    confirmBtn.addEventListener('click', async () => {
      const textId = confirmBtn.getAttribute('data-text-id');
      if (!textId) return;
      confirmBtn.disabled = true;
      if (confirmSpinner) {
        confirmSpinner.classList.remove('d-none');
      }
      try {
        const res = await fetch(`${apiBase}/${textId}`, {
          method: 'DELETE',
          headers: {
            'X-CSRFToken': getCsrfToken(),
          },
        });
        if (!res.ok && res.status !== 204) {
          throw new Error('Failed to delete text');
        }
        window.location.reload();
      } catch (error) {
        // eslint-disable-next-line no-console
        console.error(error);
        confirmBtn.disabled = false;
        if (confirmSpinner) {
          confirmSpinner.classList.add('d-none');
        }
        if (confirmModal) {
          confirmModal.hide();
        }
      }
    });
  }
});<|MERGE_RESOLUTION|>--- conflicted
+++ resolved
@@ -23,15 +23,10 @@
     return '';
   };
 
-<<<<<<< HEAD
   const normalize = (value) => {
     const base = typeof value === 'string' ? value : '';
     return base.replace(/\r\n/g, '\n');
   };
-=======
-  const normalize = (value) => (value || '')
-    .replace(/\r\n/g, '\n');
->>>>>>> 1eee8af1
 
   const setStatus = (containerEl, textEl, spinnerEl, state) => {
     if (!containerEl || !textEl) return;
@@ -183,7 +178,6 @@
       if (currentValue === lastSaved) {
         setStatus(statusContainer, statusText, statusSpinner, 'saved');
         return;
-<<<<<<< HEAD
       }
       setStatus(statusContainer, statusText, statusSpinner, 'dirty');
       saveTimer = window.setTimeout(saveContent, 1500);
@@ -210,34 +204,6 @@
         window.clearTimeout(saveTimer);
         saveTimer = null;
       }
-=======
-      }
-      setStatus(statusContainer, statusText, statusSpinner, 'dirty');
-      saveTimer = window.setTimeout(saveContent, 1500);
-    };
-
-    const handleChange = () => {
-      clearError(errorEl);
-      scheduleSave();
-    };
-
-    if (easyMDE && easyMDE.codemirror) {
-      easyMDE.codemirror.on('change', handleChange);
-      window.setTimeout(() => {
-        if (easyMDE.codemirror && typeof easyMDE.codemirror.refresh === 'function') {
-          easyMDE.codemirror.refresh();
-        }
-      }, 0);
-    } else {
-      textarea.addEventListener('input', handleChange);
-    }
-
-    card.addEventListener('text:save-now', () => {
-      if (saveTimer) {
-        window.clearTimeout(saveTimer);
-        saveTimer = null;
-      }
->>>>>>> 1eee8af1
       saveContent();
     });
 
@@ -440,12 +406,9 @@
   const confirmSpinner = document.getElementById('confirmDeleteTextSpinner');
 
   document.addEventListener('click', (event) => {
-<<<<<<< HEAD
     if (!(event.target instanceof Element)) {
       return;
     }
-=======
->>>>>>> 1eee8af1
     const deleteBtn = event.target.closest('[data-action="delete-text"]');
     if (!deleteBtn) return;
     event.preventDefault();
