--- conflicted
+++ resolved
@@ -163,15 +163,12 @@
   const onInitialItemMissing = typeof options.onInitialItemMissing === 'function'
     ? options.onInitialItemMissing
     : null;
-<<<<<<< HEAD
   const onItemsChanged = typeof options.onItemsChanged === 'function'
     ? options.onItemsChanged
     : null;
   const onItemApplied = typeof options.onItemApplied === 'function'
     ? options.onItemApplied
     : null;
-=======
->>>>>>> 00fcc6b1
 
   const confirmModalEl = document.getElementById(`confirmDelete${capitalize(key)}Modal`);
   const confirmBtn = document.getElementById(`confirmDelete${capitalize(key)}Btn`);
@@ -640,7 +637,6 @@
         } else {
           pagerEl && (pagerEl.style.display = 'none');
           currentIndex = -1;
-<<<<<<< HEAD
           if (typeof onItemsChanged === 'function') {
             try {
               onItemsChanged({ items: [] });
@@ -648,8 +644,6 @@
               console.error('history onItemsChanged failed:', err);
             }
           }
-=======
->>>>>>> 00fcc6b1
           handleInitialItemMissing([]);
           if (autoSaveEnabled) {
             lastPersistedAt = null;
