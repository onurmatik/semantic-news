from django.shortcuts import render, get_object_or_404, redirect
from django.contrib.auth.decorators import login_required
from django.http import HttpResponseForbidden, Http404
from django.templatetags.static import static
from django.utils.html import strip_tags
from django.utils.text import Truncator
from django.utils.translation import gettext as _
from pgvector.django import L2Distance
import json

from django.db.models import Prefetch

from semanticnews.agenda.models import Event
from semanticnews.agenda.localities import (
    get_default_locality_label,
    get_locality_options,
)

from .models import Topic, TopicModuleLayout, RelatedTopic
from .layouts import annotate_module_content, get_layout_for_mode
from .publishing.service import build_publication_context, build_publication_modules
from .utils.timeline.models import TopicEvent
from .utils.data.models import TopicDataVisualization
from .utils.mcps.models import MCPServer


@login_required
def topic_create(request):
    """Legacy endpoint retained for backwards compatibility.

    Previously, this view created a draft topic and redirected the user to the
    edit page. The creation flow now happens client-side via a modal dialog, so
    this view simply redirects authenticated users back to the topics list
    without creating a new topic. This prevents accidental topic creation when
    the legacy URL is visited directly or linked from outdated clients.
    """

    return redirect("topics_list")


def _topic_is_visible_to_user(topic, user):
    """Return True if the topic should be visible to the given user."""

    if topic.status != "draft":
        return True

    if topic.created_by_id is None:
        return False

    return user.is_authenticated and user == topic.created_by


<<<<<<< HEAD
def _render_topic_detail(request, topic):
    if not _topic_is_visible_to_user(topic, request.user):
        raise Http404("Topic not found")

    publication = topic.latest_publication

    if publication:
        context = build_publication_context(topic, publication)
        modules = build_publication_modules(publication, context)
        primary_modules = modules.get(TopicModuleLayout.PLACEMENT_PRIMARY, [])
        sidebar_modules = modules.get(TopicModuleLayout.PLACEMENT_SIDEBAR, [])
        annotate_module_content(primary_modules, context)
        annotate_module_content(sidebar_modules, context)
        context["primary_modules"] = primary_modules
        context["sidebar_modules"] = sidebar_modules
        return render(request, "topics/topics_detail.html", context)

    context = {
        "topic": topic,
        "primary_modules": [],
        "sidebar_modules": [],
        "is_unpublished": True,
    }

    return render(request, "topics/topics_detail.html", context)
=======
def _filter_empty_related_topic_modules(modules):
    """Remove related-topic modules that have no content."""

    filtered = []
    for module in modules:
        base_key = module.get("base_module_key", module.get("module_key"))
        if base_key == "related_topics" and not module.get("has_content"):
            continue
        filtered.append(module)
    return filtered
>>>>>>> 90da358f


def topics_detail_redirect(request, topic_uuid, username):
    """Redirect topics accessed via UUID to their canonical slug URL."""

    topic = get_object_or_404(
        Topic.objects.select_related("created_by"),
        uuid=topic_uuid,
        created_by__username=username,
    )

    if not _topic_is_visible_to_user(topic, request.user):
        raise Http404("Topic not found")

    if not topic.slug:
        return _render_topic_detail(request, topic)

    return redirect("topics_detail", slug=topic.slug, username=username)


def topics_list(request):
    """Display the most recently updated published topics."""

    visualizations_prefetch = Prefetch(
        "data_visualizations",
        queryset=TopicDataVisualization.objects.order_by("-created_at"),
    )

    topics = (
        Topic.objects.filter(status="published")
        .select_related("created_by", "latest_publication")
        .prefetch_related("recaps", "images", visualizations_prefetch)
        .order_by("-updated_at", "-created_at")
    )

    recent_events = (
        Event.objects.filter(status="published")
        .select_related("created_by")
        .prefetch_related("categories", "sources")
        .order_by("-date", "-created_at")[:5]
    )

    context = {
        "topics": topics,
        "recent_events": recent_events,
    }

    return render(request, "topics/topics_list.html", context)


def topics_detail(request, slug, username):
    topic = get_object_or_404(
        Topic.objects.prefetch_related(
            "events",
            "recaps",
            "texts",
            "images",
            "documents",
            "webpages",
            "youtube_videos",
            "tweets",
            "entity_relations",
            "datas",
            "data_insights__sources",
            "data_visualizations__insight",
            "module_layouts",
            Prefetch(
                "topic_related_topics",
                queryset=RelatedTopic.objects.select_related(
                    "related_topic__created_by"
                ).order_by("-created_at"),
                to_attr="prefetched_related_topic_links",
            ),
        ),
        slug=slug,
        created_by__username=username,
    )

<<<<<<< HEAD
    return _render_topic_detail(request, topic)
=======
    if not _topic_is_visible_to_user(topic, request.user):
        raise Http404("Topic not found")

    publication = topic.latest_publication

    if publication:
        context = build_publication_context(topic, publication)
        modules = build_publication_modules(publication, context)
        primary_modules = modules.get(TopicModuleLayout.PLACEMENT_PRIMARY, [])
        sidebar_modules = modules.get(TopicModuleLayout.PLACEMENT_SIDEBAR, [])
        annotate_module_content(primary_modules, context)
        annotate_module_content(sidebar_modules, context)
        primary_modules = _filter_empty_related_topic_modules(primary_modules)
        sidebar_modules = _filter_empty_related_topic_modules(sidebar_modules)
        context["primary_modules"] = primary_modules
        context["sidebar_modules"] = sidebar_modules
        context.update(_build_topic_metadata(request, topic, context))
        return render(request, "topics/topics_detail.html", context)

    context = {
        "topic": topic,
        "primary_modules": [],
        "sidebar_modules": [],
        "is_unpublished": True,
    }

    context.update(_build_topic_module_context(topic, request.user))
>>>>>>> 90da358f

    context.update(_build_topic_metadata(request, topic, context))

    return render(request, "topics/topics_detail.html", context)


def _build_topic_module_context(topic, user=None):
    """Collect related objects used to render topic modules."""

    related_events = topic.active_events
    current_recap = topic.active_recaps.order_by("-created_at").first()
    latest_recap = (
        topic.active_recaps.filter(status="finished")
        .order_by("-created_at")
        .first()
    )
    current_relation = topic.active_entity_relations.order_by("-created_at").first()
    latest_relation = (
        topic.active_entity_relations.filter(status="finished")
        .order_by("-created_at")
        .first()
    )
    documents = list(topic.active_documents)
    webpages = list(topic.active_webpages)
    latest_data = topic.active_datas.order_by("-created_at").first()
    datas = topic.active_datas.order_by("-created_at")
    data_insights = (
        topic.active_data_insights.prefetch_related("sources").order_by("-created_at")
    )
    data_visualizations = topic.active_data_visualizations.order_by("-created_at")
    youtube_video = topic.active_youtube_videos.order_by("-created_at").first()
    tweets = topic.active_tweets.order_by("-created_at")

    related_topic_links = list(
        getattr(topic, "prefetched_related_topic_links", None)
        or RelatedTopic.objects.select_related("related_topic__created_by")
        .filter(topic=topic)
        .order_by("-created_at")
    )
    active_related_topic_links = [
        link for link in related_topic_links if not link.is_deleted
    ]
    is_authenticated = getattr(user, "is_authenticated", False)
    for link in active_related_topic_links:
        link.is_owned_by_topic_creator = (
            topic.created_by_id is not None
            and link.created_by_id == topic.created_by_id
        )
        link.is_owned_by_user = (
            bool(is_authenticated) and link.created_by_id == getattr(user, "id", None)
        )
    related_topics = [link.related_topic for link in active_related_topic_links]

    if latest_relation:
        relations_json = json.dumps(latest_relation.relations, separators=(",", ":"))
        relations_json_pretty = json.dumps(latest_relation.relations, indent=2)
    else:
        relations_json = ""
        relations_json_pretty = ""

    if topic.embedding is not None:
        suggested_events = (
            Event.objects.exclude(topics=topic)
            .exclude(embedding__isnull=True)
            .annotate(distance=L2Distance("embedding", topic.embedding))
            .order_by("distance")[:5]
        )
    else:
        suggested_events = Event.objects.none()

    return {
        "topic": topic,
        "related_events": related_events,
        "suggested_events": suggested_events,
        "current_recap": current_recap,
        "latest_recap": latest_recap,
        "current_relation": current_relation,
        "latest_relation": latest_relation,
        "relations_json": relations_json,
        "relations_json_pretty": relations_json_pretty,
        "latest_data": latest_data,
        "datas": datas,
        "data_insights": data_insights,
        "data_visualizations": data_visualizations,
        "youtube_video": youtube_video,
        "tweets": tweets,
        "documents": documents,
        "webpages": webpages,
        "related_topic_links": active_related_topic_links,
        "related_topics": related_topics,
    }


def _build_topic_metadata(request, topic, context):
    """Derive metadata required for SEO and social sharing."""

    default_description = _(
        "Stay informed with curated analysis from Semantic News."
    )
    context_topic = context.get("topic", topic)

    def _extract_recap_text():
        recap_candidates = []
        latest = context.get("latest_recap")
        if latest:
            recap_candidates.append(latest)

        recaps = context.get("recaps") or []
        recap_candidates.extend(recaps)

        for candidate in recap_candidates:
            for attr in ("summary", "recap", "text"):
                value = getattr(candidate, attr, None)
                if value:
                    return value

        active_recap = None
        if hasattr(topic, "active_recaps"):
            active_recap = topic.active_recaps.order_by("-created_at").first()
        if active_recap:
            return getattr(active_recap, "recap", None)
        return None

    def _normalise_whitespace(value):
        return " ".join(value.split())

    recap_text = _extract_recap_text() or default_description
    cleaned_description = strip_tags(recap_text)
    cleaned_description = _normalise_whitespace(cleaned_description)
    if not cleaned_description:
        cleaned_description = default_description
    meta_description = Truncator(cleaned_description).chars(160, truncate="…")

    def _resolve_image():
        topic_obj = context_topic or topic
        image_fields = [
            getattr(topic_obj, "image", None),
            getattr(topic_obj, "thumbnail", None),
        ]

        for field in image_fields:
            if not field:
                continue
            for attr in ("url", "image", "thumbnail"):
                candidate = getattr(field, attr, None)
                if isinstance(candidate, str) and candidate:
                    return candidate, False
                if candidate and hasattr(candidate, "url"):
                    url = getattr(candidate, "url", "")
                    if url:
                        return url, False

        images = context.get("images") or []
        for image in images:
            url = getattr(image, "image_url", None) or getattr(image, "url", None)
            if url:
                return url, False

        return static("logo.png"), True

    image_path, is_default_image = _resolve_image()
    absolute_image_url = request.build_absolute_uri(image_path)

    meta_title = getattr(context_topic, "title", None) or topic.title
    if not meta_title:
        meta_title = _("Semantic News Topic")

    canonical_path = None
    if topic.slug and topic.created_by:
        canonical_path = topic.get_absolute_url()
    if not canonical_path:
        canonical_path = request.get_full_path()

    return {
        "meta_title": meta_title,
        "meta_description": meta_description,
        "canonical_url": request.build_absolute_uri(canonical_path),
        "og_image_url": absolute_image_url,
        "open_graph_type": "article",
        "meta_site_name": "Semantic News",
        "twitter_card": "summary"
        if is_default_image
        else "summary_large_image",
    }


@login_required
def topics_detail_edit(request, topic_uuid, username):
    topic = get_object_or_404(
        Topic.objects.prefetch_related(
            "events",
            "recaps",
            "texts",
            "images",
            "documents",
            "webpages",
            "youtube_videos",
            "tweets",
            "entity_relations",
            "datas",
            "data_insights__sources",
            "data_visualizations__insight",
            "module_layouts",
            Prefetch(
                "topic_related_topics",
                queryset=RelatedTopic.objects.select_related(
                    "related_topic__created_by"
                ).order_by("-created_at"),
                to_attr="prefetched_related_topic_links",
            ),
        ),
        uuid=topic_uuid,
        created_by__username=username,
    )

    if request.user != topic.created_by or topic.status == "archived":
        return HttpResponseForbidden()

    context = _build_topic_module_context(topic, request.user)
    mcp_servers = MCPServer.objects.filter(active=True)

    layout = get_layout_for_mode(topic, mode="edit")
    primary_modules = layout.get(TopicModuleLayout.PLACEMENT_PRIMARY, [])
    sidebar_modules = layout.get(TopicModuleLayout.PLACEMENT_SIDEBAR, [])

    context.update(
        {
            "mcp_servers": mcp_servers,
            "layout_update_url": f"/api/topics/{topic.uuid}/layout",
        }
    )

    annotate_module_content(primary_modules, context)
    annotate_module_content(sidebar_modules, context)
    context["primary_modules"] = primary_modules
    context["sidebar_modules"] = sidebar_modules
    if request.user.is_authenticated:
        context["user_topics"] = Topic.objects.filter(created_by=request.user).exclude(
            uuid=topic.uuid
        )
    context["localities"] = get_locality_options()
    context["default_locality_label"] = get_default_locality_label()
    return render(
        request,
        "topics/topics_detail_edit.html",
        context,
    )


@login_required
def topics_detail_preview(request, topic_uuid, username):
    topic = get_object_or_404(
        Topic.objects.prefetch_related(
            "events",
            "recaps",
            "texts",
            "images",
            "documents",
            "webpages",
            "youtube_videos",
            "tweets",
            "entity_relations",
            "datas",
            "data_insights__sources",
            "data_visualizations__insight",
            "module_layouts",
        ),
        uuid=topic_uuid,
        created_by__username=username,
    )

    if request.user != topic.created_by or topic.status == "archived":
        return HttpResponseForbidden()

    context = _build_topic_module_context(topic)

    layout = get_layout_for_mode(topic, mode="detail")
    primary_modules = layout.get(TopicModuleLayout.PLACEMENT_PRIMARY, [])
    sidebar_modules = layout.get(TopicModuleLayout.PLACEMENT_SIDEBAR, [])

    annotate_module_content(primary_modules, context)
    annotate_module_content(sidebar_modules, context)
    primary_modules = _filter_empty_related_topic_modules(primary_modules)
    sidebar_modules = _filter_empty_related_topic_modules(sidebar_modules)
    context["primary_modules"] = primary_modules
    context["sidebar_modules"] = sidebar_modules
    context["is_preview"] = True

    context.update(_build_topic_metadata(request, topic, context))

    if request.user.is_authenticated:
        context["user_topics"] = Topic.objects.filter(created_by=request.user).exclude(
            uuid=topic.uuid
        )

    return render(
        request,
        "topics/topics_detail.html",
        context,
    )


@login_required
def topic_add_event(request, slug, username, event_uuid):
    topic = get_object_or_404(Topic, slug=slug, created_by__username=username)
    if request.user != topic.created_by:
        return HttpResponseForbidden()

    event = get_object_or_404(Event, uuid=event_uuid)
    TopicEvent.objects.get_or_create(
        topic=topic,
        event=event,
        defaults={"created_by": request.user},
    )

    return redirect("topics_detail", slug=topic.slug, username=username)


@login_required
def topic_remove_event(request, slug, username, event_uuid):
    topic = get_object_or_404(Topic, slug=slug, created_by__username=username)
    if request.user != topic.created_by:
        return HttpResponseForbidden()

    event = get_object_or_404(Event, uuid=event_uuid)
    TopicEvent.objects.filter(
        topic=topic,
        event=event,
        is_deleted=False,
    ).update(is_deleted=True)
    from .signals import touch_topic

    touch_topic(topic.pk)

    return redirect("topics_detail", slug=topic.slug, username=username)


@login_required
def topic_clone(request, slug, username):
    original = get_object_or_404(
        Topic.objects.prefetch_related(
            "events",
            "contents",
            "recaps",
            "images",
            "keywords",
        ),
        slug=slug,
        created_by__username=username,
    )

    if request.user == original.created_by:
        return HttpResponseForbidden()

    if not _topic_is_visible_to_user(original, request.user):
        raise Http404("Topic not found")

    cloned = original.clone_for_user(request.user)

    return redirect(
        "topics_detail", slug=cloned.slug, username=cloned.created_by.username
    )<|MERGE_RESOLUTION|>--- conflicted
+++ resolved
@@ -50,7 +50,6 @@
     return user.is_authenticated and user == topic.created_by
 
 
-<<<<<<< HEAD
 def _render_topic_detail(request, topic):
     if not _topic_is_visible_to_user(topic, request.user):
         raise Http404("Topic not found")
@@ -64,8 +63,11 @@
         sidebar_modules = modules.get(TopicModuleLayout.PLACEMENT_SIDEBAR, [])
         annotate_module_content(primary_modules, context)
         annotate_module_content(sidebar_modules, context)
+        primary_modules = _filter_empty_related_topic_modules(primary_modules)
+        sidebar_modules = _filter_empty_related_topic_modules(sidebar_modules)
         context["primary_modules"] = primary_modules
         context["sidebar_modules"] = sidebar_modules
+        context.update(_build_topic_metadata(request, topic, context))
         return render(request, "topics/topics_detail.html", context)
 
     context = {
@@ -75,8 +77,13 @@
         "is_unpublished": True,
     }
 
+    context.update(_build_topic_module_context(topic, request.user))
+
+    context.update(_build_topic_metadata(request, topic, context))
+
     return render(request, "topics/topics_detail.html", context)
-=======
+
+
 def _filter_empty_related_topic_modules(modules):
     """Remove related-topic modules that have no content."""
 
@@ -87,7 +94,6 @@
             continue
         filtered.append(module)
     return filtered
->>>>>>> 90da358f
 
 
 def topics_detail_redirect(request, topic_uuid, username):
@@ -166,41 +172,7 @@
         created_by__username=username,
     )
 
-<<<<<<< HEAD
     return _render_topic_detail(request, topic)
-=======
-    if not _topic_is_visible_to_user(topic, request.user):
-        raise Http404("Topic not found")
-
-    publication = topic.latest_publication
-
-    if publication:
-        context = build_publication_context(topic, publication)
-        modules = build_publication_modules(publication, context)
-        primary_modules = modules.get(TopicModuleLayout.PLACEMENT_PRIMARY, [])
-        sidebar_modules = modules.get(TopicModuleLayout.PLACEMENT_SIDEBAR, [])
-        annotate_module_content(primary_modules, context)
-        annotate_module_content(sidebar_modules, context)
-        primary_modules = _filter_empty_related_topic_modules(primary_modules)
-        sidebar_modules = _filter_empty_related_topic_modules(sidebar_modules)
-        context["primary_modules"] = primary_modules
-        context["sidebar_modules"] = sidebar_modules
-        context.update(_build_topic_metadata(request, topic, context))
-        return render(request, "topics/topics_detail.html", context)
-
-    context = {
-        "topic": topic,
-        "primary_modules": [],
-        "sidebar_modules": [],
-        "is_unpublished": True,
-    }
-
-    context.update(_build_topic_module_context(topic, request.user))
->>>>>>> 90da358f
-
-    context.update(_build_topic_metadata(request, topic, context))
-
-    return render(request, "topics/topics_detail.html", context)
 
 
 def _build_topic_module_context(topic, user=None):
