{% load i18n %}
<div class="modal fade" id="dataModal" tabindex="-1" aria-hidden="true">
    <div class="modal-dialog">
        <div class="modal-content">
            <div class="modal-header">
                <h5 class="modal-title">{% trans "Add data" %}</h5>
                <button type="button" class="btn-close" data-bs-dismiss="modal" aria-label="{% trans 'Close' %}"></button>
            </div>
            <div class="modal-body">
                <form id="dataForm">
                    <input type="hidden" name="topic_uuid" value="{{ topic.uuid }}">
                    <div class="mb-3">
                        <div class="form-check">
                            <input class="form-check-input" type="radio" name="data_mode" id="dataModeUrl" value="url" checked>
                            <label class="form-check-label" for="dataModeUrl">{% trans "Fetch from URL" %}</label>
                        </div>
<<<<<<< HEAD
                        <input type="url" class="form-control mt-2" id="dataUrl" name="url">
                    </div>
                    <div class="mb-3">
=======
>>>>>>> 898ed751
                        <div class="form-check">
                            <input class="form-check-input" type="radio" name="data_mode" id="dataModeSearch" value="search">
                            <label class="form-check-label" for="dataModeSearch">{% trans "Describe data" %}</label>
                        </div>
<<<<<<< HEAD
                        <textarea class="form-control mt-2" id="dataDescription" name="description" rows="3"></textarea>
=======
                    </div>
                    <div class="mb-3" id="dataUrlWrapper">
                        <label for="dataUrl" class="form-label">{% trans "Data source URL" %}</label>
                        <input type="url" class="form-control" id="dataUrl" name="url">
>>>>>>> 898ed751
                    </div>
                    <div class="mb-3 d-none" id="dataDescriptionWrapper">
                        <label for="dataDescription" class="form-label">{% trans "Data description" %}</label>
                        <textarea class="form-control" id="dataDescription" name="description" rows="3"></textarea>
                    </div>
                    <div class="mb-3 d-none" id="dataNameWrapper">
                        <label for="dataName" class="form-label">{% trans "Data name" %}</label>
                        <input type="text" class="form-control" id="dataName" name="name">
                    </div>
                    <div class="mb-3">
                        <div id="dataPreview" class="table-responsive"></div>
                        <div id="dataSourcesWrapper" class="d-none">
                            <label class="form-label">{% trans "Sources" %}</label>
                            <ul id="dataSources" class="small mb-0"></ul>
                        </div>
                        <div id="dataExplanation" class="small text-muted d-none"></div>
                    </div>
                    <div class="modal-footer px-0">
                        <button type="button" class="btn btn-outline-secondary float-start me-auto" id="fetchDataBtn">
                            {% trans "Fetch" %}
                        </button>
                        <button type="submit" class="btn btn-primary">{% trans "Save" %}</button>
                    </div>
                </form>
            </div>
        </div>
    </div>
</div><|MERGE_RESOLUTION|>--- conflicted
+++ resolved
@@ -14,24 +14,11 @@
                             <input class="form-check-input" type="radio" name="data_mode" id="dataModeUrl" value="url" checked>
                             <label class="form-check-label" for="dataModeUrl">{% trans "Fetch from URL" %}</label>
                         </div>
-<<<<<<< HEAD
-                        <input type="url" class="form-control mt-2" id="dataUrl" name="url">
-                    </div>
-                    <div class="mb-3">
-=======
->>>>>>> 898ed751
                         <div class="form-check">
                             <input class="form-check-input" type="radio" name="data_mode" id="dataModeSearch" value="search">
                             <label class="form-check-label" for="dataModeSearch">{% trans "Describe data" %}</label>
                         </div>
-<<<<<<< HEAD
                         <textarea class="form-control mt-2" id="dataDescription" name="description" rows="3"></textarea>
-=======
-                    </div>
-                    <div class="mb-3" id="dataUrlWrapper">
-                        <label for="dataUrl" class="form-label">{% trans "Data source URL" %}</label>
-                        <input type="url" class="form-control" id="dataUrl" name="url">
->>>>>>> 898ed751
                     </div>
                     <div class="mb-3 d-none" id="dataDescriptionWrapper">
                         <label for="dataDescription" class="form-label">{% trans "Data description" %}</label>
